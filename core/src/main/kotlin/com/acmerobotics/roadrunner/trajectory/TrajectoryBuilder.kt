--- conflicted
+++ resolved
@@ -83,12 +83,8 @@
      * @param constraintsOverride segment-specific constraints
      */
     fun lineTo(endPosition: Vector2d, constraintsOverride: TrajectoryConstraints): TrajectoryBuilder {
-<<<<<<< HEAD
         Log.dbgPrint(5)
-        val start = 0.0
-=======
-        val start = pathBuilder.build().length()
->>>>>>> 2d077411
+        val start = pathBuilder.build().length()
 
         lineTo(endPosition)
 
